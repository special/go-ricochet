package main

import (
	"github.com/s-rah/go-ricochet"
	"github.com/s-rah/go-ricochet/channels"
	"github.com/s-rah/go-ricochet/connection"
	"github.com/s-rah/go-ricochet/utils"
	"log"
	"time"
)

// EchoBotService is an example service which simply echoes back what a client
// sends it.
type RicochetEchoBot struct {
	connection.AutoConnectionHandler
	messages chan string
}

func (echobot *RicochetEchoBot) ContactRequest(name string, message string) string {
	return "Pending"
}

func (echobot *RicochetEchoBot) ContactRequestRejected() {
}
func (echobot *RicochetEchoBot) ContactRequestAccepted() {
}
func (echobot *RicochetEchoBot) ContactRequestError() {
}

func (echobot *RicochetEchoBot) ChatMessage(messageID uint32, when time.Time, message string) bool {
	echobot.messages <- message
	return true
}

func (echobot *RicochetEchoBot) ChatMessageAck(messageID uint32) {

}

func (echobot *RicochetEchoBot) Connect(privateKeyFile string, hostname string) {

	privateKey, _ := utils.LoadPrivateKeyFromFile(privateKeyFile)
	echobot.messages = make(chan string)

	echobot.Init()
	echobot.RegisterChannelHandler("im.ricochet.contact.request", func() channels.Handler {
		contact := new(channels.ContactRequestChannel)
		contact.Handler = echobot
		return contact
	})
	echobot.RegisterChannelHandler("im.ricochet.chat", func() channels.Handler {
		chat := new(channels.ChatChannel)
		chat.Handler = echobot
		return chat
	})

	rc, _ := goricochet.Open(hostname)
	known, err := connection.HandleOutboundConnection(rc).ProcessAuthAsClient(privateKey)
	if err == nil {

		go rc.Process(echobot)

		if !known {
<<<<<<< HEAD
			err := rc.Do(func() error {
				_, err := rc.RequestOpenChannel("im.ricochet.contact.request", &channels.ContactRequestChannel{Handler: echobot})
				return err
			})
=======
			_, err := rc.RequestOpenChannel("im.ricochet.contact.request",
				&channels.ContactRequestChannel{
					Handler: echobot,
					Name:    "EchoBot",
					Message: "I LIVE 😈😈!!!!",
				})
>>>>>>> 0915edb7
			if err != nil {
				log.Printf("could not contact %s", err)
			}
		}

		rc.Do(func() error {
			_, err := rc.RequestOpenChannel("im.ricochet.chat", &channels.ChatChannel{Handler: echobot})
			return err
		})
		for {
			message := <-echobot.messages
			log.Printf("Received Message: %s", message)
			rc.Do(func() error {
				log.Printf("Finding Chat Channel")
				channel := rc.Channel("im.ricochet.chat", channels.Outbound)
				if channel != nil {
					log.Printf("Found Chat Channel")
					chatchannel, ok := channel.Handler.(*channels.ChatChannel)
					if ok {
						chatchannel.SendMessage(message)
					}
				} else {
					log.Printf("Could not find chat channel")
				}
				return nil
			})
		}
	}
}

func main() {
	echoBot := new(RicochetEchoBot)
	echoBot.Connect("private_key", "oqf7z4ot6kuejgam")
}<|MERGE_RESOLUTION|>--- conflicted
+++ resolved
@@ -60,19 +60,15 @@
 		go rc.Process(echobot)
 
 		if !known {
-<<<<<<< HEAD
 			err := rc.Do(func() error {
-				_, err := rc.RequestOpenChannel("im.ricochet.contact.request", &channels.ContactRequestChannel{Handler: echobot})
+				_, err := rc.RequestOpenChannel("im.ricochet.contact.request",
+					&channels.ContactRequestChannel{
+						Handler: echobot,
+						Name:    "EchoBot",
+						Message: "I LIVE 😈😈!!!!",
+					})
 				return err
 			})
-=======
-			_, err := rc.RequestOpenChannel("im.ricochet.contact.request",
-				&channels.ContactRequestChannel{
-					Handler: echobot,
-					Name:    "EchoBot",
-					Message: "I LIVE 😈😈!!!!",
-				})
->>>>>>> 0915edb7
 			if err != nil {
 				log.Printf("could not contact %s", err)
 			}
