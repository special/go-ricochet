--- conflicted
+++ resolved
@@ -347,19 +347,11 @@
 				if len(packet.Data) == 0 {
 					rc.traceLog(fmt.Sprintf("removing channel %d", packet.Channel))
 					rc.channelManager.RemoveChannel(packet.Channel)
-<<<<<<< HEAD
-					rc.processUserCallback(func() { (*channel.Handler).Closed(utils.ChannelClosedByPeerError) })
-=======
-					channel.Handler.Closed(utils.ChannelClosedByPeerError)
->>>>>>> ea788d58
+					rc.processUserCallback(func() { channel.Handler.Closed(utils.ChannelClosedByPeerError) })
 				} else {
 					rc.traceLog(fmt.Sprintf("received packet on %v channel %d", channel.Handler.Type(), packet.Channel))
 					// Send The Ricochet Packet to the Handler
-<<<<<<< HEAD
-					rc.processUserCallback(func() { (*channel.Handler).Packet(packet.Data[:]) })
-=======
-					channel.Handler.Packet(packet.Data[:])
->>>>>>> ea788d58
+					rc.processUserCallback(func() { channel.Handler.Packet(packet.Data[:]) })
 				}
 			} else {
 				// When a non-zero packet is received for an unknown
